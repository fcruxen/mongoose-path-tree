--- conflicted
+++ resolved
@@ -16,11 +16,7 @@
     "url": "git://github.com/swayf/mongoose-path-tree.git"
   },
   "main": "index.js",
-<<<<<<< HEAD
-  "version": "1.3.1",
-=======
   "version": "1.3.2",
->>>>>>> 34d5a7db
   "engine": "node >= 0.4.0",
   "dependencies": {
     "mongoose": "3.x.x",
